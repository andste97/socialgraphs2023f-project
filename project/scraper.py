--- conflicted
+++ resolved
@@ -375,10 +375,6 @@
         parse_results = [parse_talk_page(page_content) for key, page_content in sublist.items() if type(sublist) == dict]
         talk_data += parse_results
 
-<<<<<<< HEAD
-    ## Article pages
-    article_page_titles = [title.replace("Talk:", "") for title in talk_titles]
-=======
     ##########
 
     # Save talk page Data
@@ -388,8 +384,7 @@
     ##########
 
     ## Article pages
-    wiki_page_titles = [title.replace("Talk:", "") for title in talk_titles]
->>>>>>> 52c11052
+    article_page_titles = [title.replace("Talk:", "") for title in talk_titles]
     # Split list because of API limits
     split_article_titles_list = list(chunks(article_page_titles, wiki_api_page_request_limit))
     # Get wiki Talk: pages
@@ -414,7 +409,8 @@
     user_list.extend([link for page_data in talk_data for link in page_data["user_links"]])
     users_unique = np.unique(user_list)
 
-    # ## Users
+    ## Users
+    user_edit_counts = []
     # split_user_list = list(chunks(users_unique, wiki_api_page_request_limit))
     # # Get revisions
     # user_edit_queries = [get_user_edits_query(users) for users in split_user_list]
@@ -422,7 +418,6 @@
     # users = await handle_queries(user_edit_queries, response_handler=handle_user_edits_return, tqdm_desc="Fetching " + str(len(users_unique)) + " user edits")
     # # Count edits for users
     # user_edit_counts = {user["editcount"] if "editcount" in user else 0 for user in users}
-    user_edit_counts = []
 
     # Graph
     page_graph = nx.DiGraph()
